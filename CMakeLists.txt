cmake_minimum_required(VERSION 3.10)
project(InteractiveArap)

set(CMAKE_CXX_STANDARD 17)

<<<<<<< HEAD
# Add Eigen
find_package(Eigen3 REQUIRED)
include_directories(${EIGEN3_INCLUDE_DIR})

# Create main executable
add_executable(main src/main.cpp)
target_link_libraries(main Eigen3::Eigen)
=======
# Fetch Polyscope
include(FetchContent)

FetchContent_Declare(
   polyscope
   GIT_REPOSITORY https://github.com/nmwsharp/polyscope.git
   GIT_TAG        v2.4.0
)

# Fetch Eigen
FetchContent_Declare(
   Eigen3
   GIT_REPOSITORY https://gitlab.com/libeigen/eigen.git
   GIT_TAG        3.4.0
)

# Fetch happly
FetchContent_Declare(
   happly
   GIT_REPOSITORY https://github.com/nmwsharp/happly.git
   GIT_TAG        master
)

FetchContent_MakeAvailable(polyscope Eigen3)

# For happly, we need to handle it manually since it's header-only without a CMake config
FetchContent_GetProperties(happly)
if(NOT happly_POPULATED)
  FetchContent_Populate(happly)
endif()

# Create main executable
add_executable(main src/main.cpp src/viewer.cpp src/load_mesh.cpp src/solver.cpp)
>>>>>>> ed5b7d17

# Ensure proper C++ settings
set_property(TARGET main PROPERTY CXX_STANDARD 17)

# Include happly directory
target_include_directories(main PRIVATE ${happly_SOURCE_DIR})

# Link Polyscope and Eigen to the main executable
target_link_libraries(main polyscope Eigen3::Eigen)<|MERGE_RESOLUTION|>--- conflicted
+++ resolved
@@ -3,15 +3,6 @@
 
 set(CMAKE_CXX_STANDARD 17)
 
-<<<<<<< HEAD
-# Add Eigen
-find_package(Eigen3 REQUIRED)
-include_directories(${EIGEN3_INCLUDE_DIR})
-
-# Create main executable
-add_executable(main src/main.cpp)
-target_link_libraries(main Eigen3::Eigen)
-=======
 # Fetch Polyscope
 include(FetchContent)
 
@@ -45,7 +36,6 @@
 
 # Create main executable
 add_executable(main src/main.cpp src/viewer.cpp src/load_mesh.cpp src/solver.cpp)
->>>>>>> ed5b7d17
 
 # Ensure proper C++ settings
 set_property(TARGET main PROPERTY CXX_STANDARD 17)
