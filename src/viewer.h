--- conflicted
+++ resolved
@@ -7,24 +7,16 @@
 #include <polyscope/surface_mesh.h>
 #include <polyscope/point_cloud.h>
 #include <polyscope/view.h>
-<<<<<<< HEAD
 #include "solver.h"
-=======
-#include "load_mesh.h"
->>>>>>> d83c62b2
 
-struct ActiveMesh {
-    MeshLoader::Mesh data;                  // actual mesh data
-    polyscope::SurfaceMesh* view = nullptr; // polyscope handle
-};
+namespace Window {
+  class Viewer {
+    public:
+      void init();
+      void show();
+  };
 
-<<<<<<< HEAD
-void startViewer();
-
-// UI + picking entrypoints
-void setupUI();
-void vertexPickerCallback();
-void clearSelection();
+  void startViewer();
 
 // globals
 extern polyscope::SurfaceMesh*    currentMesh;
@@ -36,30 +28,6 @@
 // deformation‐mode state
 extern bool                       deformationModeEnabled;
 extern polyscope::CameraParameters lockedCameraParams;
-=======
-namespace Window {
-  class Viewer {
-    public:
-      void init();
-      void show();
-  };
-
-  void startViewer();
-
-  // UI + picking entrypoints
-  void setupUI();
-  void vertexPickerCallback();
-  void clearSelection();
-
-  // globals
-  extern std::unique_ptr<ActiveMesh> currentMesh;
-  extern std::vector<Eigen::Vector3d> selectedPoints;
-  extern polyscope::PointCloud*     highlightPoints;
-
-  // deformation‐mode state
-  extern bool                       deformationModeEnabled;
-  extern polyscope::CameraParameters lockedCameraParams;
->>>>>>> d83c62b2
 
 // vertex dragging state
 extern int                        draggedVertexIndex;
